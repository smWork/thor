#include <prime_server/prime_server.hpp>

using namespace prime_server;

#include <valhalla/midgard/logging.h>
#include <valhalla/baldr/geojson.h>
#include <valhalla/baldr/pathlocation.h>
#include <valhalla/baldr/errorcode_util.h>
#include <valhalla/meili/map_matcher.h>
#include <valhalla/proto/trippath.pb.h>

#include "thor/service.h"
#include "thor/expandfromnode.h"
#include "thor/mapmatching.h"
#include "thor/trippathbuilder.h"

using namespace valhalla;
using namespace valhalla::baldr;
using namespace valhalla::sif;
using namespace valhalla::meili;
using namespace valhalla::thor;

namespace {
<<<<<<< HEAD

=======
>>>>>>> b0d2b0b5
const headers_t::value_type CORS { "Access-Control-Allow-Origin", "*" };
const headers_t::value_type JSON_MIME { "Content-type",
    "application/json;charset=utf-8" };
const headers_t::value_type JS_MIME { "Content-type",
    "application/javascript;charset=utf-8" };
}

namespace valhalla {
namespace thor {

<<<<<<< HEAD
/*
 * The trace_route action takes a GPS trace and turns it into a route result.
 */
worker_t::result_t thor_worker_t::trace_route(const boost::property_tree::ptree &request,
    const std::string &request_str, const bool header_dnt) {
=======
worker_t::result_t thor_worker_t::trace_route(
    const boost::property_tree::ptree &request,
    const std::string &request_str) {
>>>>>>> b0d2b0b5
  parse_locations(request);
  parse_shape(request);
  parse_costing(request);

  //get time for start of request
  auto s = std::chrono::system_clock::now();
  worker_t::result_t result { true };
  // Forward the original request
  result.messages.emplace_back(request_str);

<<<<<<< HEAD
  // If the exact points from a prior route that was run agains the Valhalla road network,
  //then we can traverse the exact shape to form a path by using edge-walking algorithm
  if (!route_match(result)) {
    //If no Valhalla route match, then use meili map matching
    //to match to local route network. No shortcuts are used and detailed
    //information at every intersection becomes available.
=======
  // Traverse the exact shape to form a path
  if (!form_path_from_shape(result)) {
    // If no path is formed then call meili
>>>>>>> b0d2b0b5
    map_match(result);
  }

  // Get processing time for thor
  auto e = std::chrono::system_clock::now();
  std::chrono::duration<float, std::milli> elapsed_time = e - s;
<<<<<<< HEAD
  // TODO determine what to log
  //log request if greater than X (ms)
  if (!header_dnt
      && (elapsed_time.count() / correlated.size()) > long_request) {
    LOG_WARN(
        "thor::trace_route elapsed time (ms)::"
            + std::to_string(elapsed_time.count()));
    LOG_WARN("thor::trace_route exceeded threshold::" + request_str);
    midgard::logging::Log("valhalla_thor_long_request_trace_route",
                          " [ANALYTICS] ");
  }
=======
  LOG_INFO(">>>>> trace_route time(ms)=" + std::to_string(elapsed_time.count()));
  // TODO determine what to log
  //log request if greater than X (ms)
//  if (!header_dnt && (elapsed_time.count() / correlated.size()) > long_request) {
//    LOG_WARN("thor::route trip_path elapsed time (ms)::"+ std::to_string(elapsed_time.count()));
//    LOG_WARN("thor::route trip_path exceeded threshold::"+ request_str);
//    midgard::logging::Log("valhalla_thor_long_request_route", " [ANALYTICS] ");
//  }
>>>>>>> b0d2b0b5

  return result;
}

<<<<<<< HEAD
// Form the path from the map-matching results. This path gets sent to TripPathBuilder.
// PathInfo is primarily a list of edge Ids but it also include elapsed time to the end
// of each edge. We will need to use the existing costing method to form the elapsed time
// the path. We will start with just using edge costs and will add transition costs.

/*
 * Returns true if an exact route match using an “edge-walking” algorithm.
 * This is for use when the input shape is exact shape from a prior Valhalla route.
 * This will walk the input shape and compare to Valhalla edge’s end node positions to
 * form the list of edges.
 *
 */

bool thor_worker_t::route_match(worker_t::result_t& result) {
  std::vector<PathInfo> path_infos;
  if (route_match(path_infos)) {
=======
bool thor_worker_t::form_path_from_shape(worker_t::result_t& result) {
  std::vector<PathInfo> path_infos;
  if (form_path_from_shape(path_infos)) {
>>>>>>> b0d2b0b5
    // Empty through location list
    std::vector<baldr::PathLocation> through_loc;

    // Form the trip path based on mode costing, origin, destination, and path edges
    auto trip_path = thor::TripPathBuilder::Build(reader, mode_costing,
                                                  path_infos,
                                                  correlated.front(),
                                                  correlated.back(),
                                                  through_loc);
    result.messages.emplace_back(trip_path.SerializeAsString());

<<<<<<< HEAD
    LOG_INFO(">>>>> route_match SUCCESS!!");
=======
    LOG_INFO(">>>>> form_path_from_shape SUCCESS!!");
>>>>>>> b0d2b0b5

    return true;
  }
  return false;
}

<<<<<<< HEAD
bool thor_worker_t::route_match(std::vector<PathInfo>& path_infos) {
=======
bool thor_worker_t::form_path_from_shape(std::vector<PathInfo>& path_infos) {
>>>>>>> b0d2b0b5
  float elapsed_time = 0.f;

  // Process and validate begin edge
  const PathLocation::PathEdge* begin_path_edge = find_begin_edge();
  if ((begin_path_edge == nullptr) || !(begin_path_edge->id.Is_Valid())) {
    throw std::runtime_error("Invalid begin edge id");
  }
  const GraphTile* begin_edge_tile = reader.GetGraphTile(begin_path_edge->id);
  if (begin_edge_tile == nullptr) {
    throw std::runtime_error("Begin tile is null");
  }

  // Process and validate end edge
  const PathLocation::PathEdge* end_path_edge = find_end_edge();
  if ((end_path_edge == nullptr) || !(end_path_edge->id.Is_Valid())) {
    throw std::runtime_error("Invalid end edge id");
  }
  const GraphTile* end_edge_tile = reader.GetGraphTile(end_path_edge->id);
  if (end_edge_tile == nullptr) {
    throw std::runtime_error("End tile is null");
  }

  // Assign the end edge start node
  const GraphId end_edge_start_node = find_start_node(end_path_edge->id);

  // Process directed edge and info
  const DirectedEdge* de = begin_edge_tile->directededge(begin_path_edge->id);
  const GraphTile* end_node_tile = reader.GetGraphTile(de->endnode());
  if (begin_edge_tile == nullptr) {
    throw std::runtime_error("End node tile is null");
  }
  PointLL de_end_ll = end_node_tile->node(de->endnode())->latlng();

  // If start and end have the same edge then add and return
  if (begin_path_edge->id == end_path_edge->id) {

    // Update the elapsed time edge cost at single edge
    elapsed_time += mode_costing[static_cast<int>(mode)]->EdgeCost(de).secs * (end_path_edge->dist - begin_path_edge->dist);

    // Add single edge
    path_infos.emplace_back(mode, std::round(elapsed_time), begin_path_edge->id, 0);
    return true;
  }

  // Initialize indexes and shape
  size_t index = 0;
  uint32_t shape_length = 0;
  uint32_t de_length = std::round(de->length() * (1 - begin_path_edge->dist)) + 50; // TODO make constant
  EdgeLabel prev_edge_label;
<<<<<<< HEAD
  thor::ExpandFromNode expandfromnode;
=======
>>>>>>> b0d2b0b5

  // Loop over shape to form path from matching edges
  while (index < shape.size()
      && (std::round(shape.at(0).Distance(shape.at(index))) < de_length)) {
    if (shape.at(index).ApproximatelyEqual(de_end_ll)) {

      // Update the elapsed time edge cost at begin edge
      elapsed_time += mode_costing[static_cast<int>(mode)]->EdgeCost(de).secs * (1 - begin_path_edge->dist);

      // Add begin edge
      path_infos.emplace_back(mode, std::round(elapsed_time), begin_path_edge->id, 0);

      // Set previous edge label
      prev_edge_label = {kInvalidLabel, begin_path_edge->id, de, {}, 0, 0, mode, 0};

      // Continue walking shape to find the end edge...
<<<<<<< HEAD
      if (expandfromnode.FormPath(mode_costing, mode, reader, shape, index,
                                        end_node_tile, de->endnode(),
                                        end_edge_start_node, prev_edge_label,
                                        elapsed_time, path_infos, false)) {
=======
      if (expand_from_node(index, end_node_tile, de->endnode(), end_edge_start_node,
                           prev_edge_label, elapsed_time, path_infos, false)) {
>>>>>>> b0d2b0b5

        // Update the elapsed time based on transition cost
        elapsed_time += mode_costing[static_cast<int>(mode)]->TransitionCost(
            de, end_edge_tile->node(end_edge_start_node), prev_edge_label).secs;

        // Update the elapsed time based on edge cost
        elapsed_time += mode_costing[static_cast<int>(mode)]->EdgeCost(de).secs * end_path_edge->dist;

        // Add end edge
        path_infos.emplace_back(mode, std::round(elapsed_time), end_path_edge->id, 0);

        return true;
      } else {
        // Did not find end edge - so get out
        return false;
      }
    }
    index++;
  }
  return false;
}

const PathLocation::PathEdge* thor_worker_t::find_begin_edge() const {
  // Iterate through start edges
  for (const auto& edge : correlated.front().edges) {
    // If origin is at a node - skip any inbound edge
    if (edge.end_node()) {
      continue;
    }
    return &edge;  //TODO special case
  }
  return nullptr;
}

const PathLocation::PathEdge* thor_worker_t::find_end_edge() const{
  // Iterate through end edges
  for (const auto& edge : correlated.back().edges) {
    // If destination is at a node - skip any outbound edge
    if (edge.begin_node()) {
      continue;
    }

    return &edge;  //TODO special case
  }
  return nullptr;
}

const GraphId thor_worker_t::find_start_node(const GraphId& edge_id) {
  const GraphTile* tile = reader.GetGraphTile(edge_id);
  if (tile == nullptr) {
    throw std::runtime_error("Tile is null");
  }
  const DirectedEdge* de = tile->directededge(edge_id);

  GraphId opp_edge_id = tile->GetOpposingEdgeId(de);
  const DirectedEdge* opp_de = tile->directededge(opp_edge_id);

  return opp_de->endnode();
}

<<<<<<< HEAD
=======
//Expand from the node
bool thor_worker_t::expand_from_node(size_t& correlated_index,
                                     const GraphTile* tile, const GraphId& node,
                                     const baldr::GraphId& stop_node,
                                     EdgeLabel& prev_edge_label,
                                     float& elapsed_time,
                                     std::vector<PathInfo>& path_infos,
                                     const bool from_transition) {
  // If node equals stop node then we are done expanding
  if (node == stop_node) {
    return true;
  }

  const NodeInfo* node_info = tile->node(node);
  GraphId edge_id(node.tileid(), node.level(), node_info->edge_index());
  const DirectedEdge* de = tile->directededge(node_info->edge_index());
  for (uint32_t i = 0; i < node_info->edge_count(); i++, de++, edge_id++) {
    // Skip shortcuts
    if (de->is_shortcut()) {
      continue;
    }

    // Process transition edge if previous edge was not from a transition
    if (de->trans_down() || de->trans_up()) {
      if (from_transition) {
        continue;
      } else {
        const GraphTile* end_node_tile = reader.GetGraphTile(de->endnode());
        if (end_node_tile == nullptr) {
          continue;
        }
        if (expand_from_node(correlated_index, end_node_tile, de->endnode(),
                             stop_node, prev_edge_label, elapsed_time, path_infos, true)) {
          return true;
        } else {
          continue;
        }
      }
    }

    // Initialize index and shape
    size_t index = correlated_index;
    uint32_t shape_length = 0;
    uint32_t de_length = de->length() + 50; // TODO make constant

    const GraphTile* end_node_tile = reader.GetGraphTile(de->endnode());
    if (end_node_tile == nullptr) {
      continue;
    }
    PointLL de_end_ll = end_node_tile->node(de->endnode())->latlng();

    // Process current edge until shape matches end node
    // or shape length is longer than the current edge
    while (index < shape.size()
        && (std::round(shape.at(correlated_index).Distance(shape.at(index)))
            < de_length)) {
      if (shape.at(index).ApproximatelyEqual(de_end_ll)) {

        // Update the elapsed time based on transition cost
        elapsed_time += mode_costing[static_cast<int>(mode)]->TransitionCost(
            de, node_info, prev_edge_label).secs;

        // Update the elapsed time based on edge cost
        elapsed_time += mode_costing[static_cast<int>(mode)]->EdgeCost(de).secs;

        // Add edge and update correlated index
        path_infos.emplace_back(mode, std::round(elapsed_time), edge_id, 0);

        // Set previous edge label
        prev_edge_label = {kInvalidLabel, edge_id, de, {}, 0, 0, mode, 0};

        // Continue walking shape to find the end edge...
        return (expand_from_node(index, end_node_tile, de->endnode(),
                                 stop_node, prev_edge_label, elapsed_time, path_infos, false));

      }
      index++;
    }
  }
  return false;
}
>>>>>>> b0d2b0b5

void thor_worker_t::map_match(worker_t::result_t& result) {

  // Call Meili for map matching to get a collection of pathLocation Edges
  // Create a matcher
  MapMatcher* matcher;
  try {
    matcher = matcher_factory.Create(config);
  } catch (const std::invalid_argument& ex) {
    //return jsonify_error({400, 499}, request_info, std::string(ex.what()));
    throw std::runtime_error(std::string(ex.what()));
  }

  std::vector<Measurement> sequence;
  for (const auto& coord : shape) {
    sequence.emplace_back(coord, gps_accuracy, search_radius);
  }

  // Create the vector of matched path results
  std::vector<meili::MatchResult> results;
  for (size_t i = 0; i < sequence.size(); i++) {
    results = (matcher->OfflineMatch(sequence));
  }
  LOG_INFO("Matched Results from input trace: ");
  for (const auto& result : results) {
    LOG_INFO(
        std::to_string(result.lnglat().first) + ", "
            + std::to_string(result.lnglat().second));
  }

  // Form the path edges based on the matched points
  thor::MapMatching mapmatching;
  std::vector<PathInfo> path_edges = mapmatching.FormPath(matcher, results,
                                                          mode_costing, mode);

  // Set origin and destination from map matching results
  auto first_result_with_state = std::find_if(
      results.begin(), results.end(),
      [](const meili::MatchResult& result) {return result.HasState();});
  auto last_result_with_state = std::find_if(
      results.rbegin(), results.rend(),
      [](const meili::MatchResult& result) {return result.HasState();});
  if ((first_result_with_state != results.end())
      && (last_result_with_state != results.rend())) {
    baldr::PathLocation origin = matcher->mapmatching().state(
        first_result_with_state->stateid()).candidate();
    baldr::PathLocation destination = matcher->mapmatching().state(
        last_result_with_state->stateid()).candidate();

    // Empty through location list
    std::vector<baldr::PathLocation> through_loc;

    // Form the trip path based on mode costing, origin, destination, and path edges
    auto trip_path = thor::TripPathBuilder::Build(matcher->graphreader(),
                                                  mode_costing, path_edges,
                                                  origin, destination,
                                                  through_loc);
    result.messages.emplace_back(trip_path.SerializeAsString());
    delete matcher;
  } else {
    delete matcher;
    throw baldr::valhalla_exception_t { 400, 442 };
  }
}
}
}<|MERGE_RESOLUTION|>--- conflicted
+++ resolved
@@ -21,31 +21,16 @@
 using namespace valhalla::thor;
 
 namespace {
-<<<<<<< HEAD
-
-=======
->>>>>>> b0d2b0b5
-const headers_t::value_type CORS { "Access-Control-Allow-Origin", "*" };
-const headers_t::value_type JSON_MIME { "Content-type",
-    "application/json;charset=utf-8" };
-const headers_t::value_type JS_MIME { "Content-type",
-    "application/javascript;charset=utf-8" };
 }
 
 namespace valhalla {
 namespace thor {
 
-<<<<<<< HEAD
 /*
  * The trace_route action takes a GPS trace and turns it into a route result.
  */
 worker_t::result_t thor_worker_t::trace_route(const boost::property_tree::ptree &request,
     const std::string &request_str, const bool header_dnt) {
-=======
-worker_t::result_t thor_worker_t::trace_route(
-    const boost::property_tree::ptree &request,
-    const std::string &request_str) {
->>>>>>> b0d2b0b5
   parse_locations(request);
   parse_shape(request);
   parse_costing(request);
@@ -56,25 +41,18 @@
   // Forward the original request
   result.messages.emplace_back(request_str);
 
-<<<<<<< HEAD
   // If the exact points from a prior route that was run agains the Valhalla road network,
   //then we can traverse the exact shape to form a path by using edge-walking algorithm
   if (!route_match(result)) {
     //If no Valhalla route match, then use meili map matching
     //to match to local route network. No shortcuts are used and detailed
     //information at every intersection becomes available.
-=======
-  // Traverse the exact shape to form a path
-  if (!form_path_from_shape(result)) {
-    // If no path is formed then call meili
->>>>>>> b0d2b0b5
     map_match(result);
   }
 
   // Get processing time for thor
   auto e = std::chrono::system_clock::now();
   std::chrono::duration<float, std::milli> elapsed_time = e - s;
-<<<<<<< HEAD
   // TODO determine what to log
   //log request if greater than X (ms)
   if (!header_dnt
@@ -86,21 +64,9 @@
     midgard::logging::Log("valhalla_thor_long_request_trace_route",
                           " [ANALYTICS] ");
   }
-=======
-  LOG_INFO(">>>>> trace_route time(ms)=" + std::to_string(elapsed_time.count()));
-  // TODO determine what to log
-  //log request if greater than X (ms)
-//  if (!header_dnt && (elapsed_time.count() / correlated.size()) > long_request) {
-//    LOG_WARN("thor::route trip_path elapsed time (ms)::"+ std::to_string(elapsed_time.count()));
-//    LOG_WARN("thor::route trip_path exceeded threshold::"+ request_str);
-//    midgard::logging::Log("valhalla_thor_long_request_route", " [ANALYTICS] ");
-//  }
->>>>>>> b0d2b0b5
-
   return result;
 }
 
-<<<<<<< HEAD
 // Form the path from the map-matching results. This path gets sent to TripPathBuilder.
 // PathInfo is primarily a list of edge Ids but it also include elapsed time to the end
 // of each edge. We will need to use the existing costing method to form the elapsed time
@@ -117,11 +83,6 @@
 bool thor_worker_t::route_match(worker_t::result_t& result) {
   std::vector<PathInfo> path_infos;
   if (route_match(path_infos)) {
-=======
-bool thor_worker_t::form_path_from_shape(worker_t::result_t& result) {
-  std::vector<PathInfo> path_infos;
-  if (form_path_from_shape(path_infos)) {
->>>>>>> b0d2b0b5
     // Empty through location list
     std::vector<baldr::PathLocation> through_loc;
 
@@ -133,22 +94,13 @@
                                                   through_loc);
     result.messages.emplace_back(trip_path.SerializeAsString());
 
-<<<<<<< HEAD
     LOG_INFO(">>>>> route_match SUCCESS!!");
-=======
-    LOG_INFO(">>>>> form_path_from_shape SUCCESS!!");
->>>>>>> b0d2b0b5
-
     return true;
   }
   return false;
 }
 
-<<<<<<< HEAD
 bool thor_worker_t::route_match(std::vector<PathInfo>& path_infos) {
-=======
-bool thor_worker_t::form_path_from_shape(std::vector<PathInfo>& path_infos) {
->>>>>>> b0d2b0b5
   float elapsed_time = 0.f;
 
   // Process and validate begin edge
@@ -198,11 +150,7 @@
   uint32_t shape_length = 0;
   uint32_t de_length = std::round(de->length() * (1 - begin_path_edge->dist)) + 50; // TODO make constant
   EdgeLabel prev_edge_label;
-<<<<<<< HEAD
   thor::ExpandFromNode expandfromnode;
-=======
->>>>>>> b0d2b0b5
-
   // Loop over shape to form path from matching edges
   while (index < shape.size()
       && (std::round(shape.at(0).Distance(shape.at(index))) < de_length)) {
@@ -218,16 +166,10 @@
       prev_edge_label = {kInvalidLabel, begin_path_edge->id, de, {}, 0, 0, mode, 0};
 
       // Continue walking shape to find the end edge...
-<<<<<<< HEAD
       if (expandfromnode.FormPath(mode_costing, mode, reader, shape, index,
                                         end_node_tile, de->endnode(),
                                         end_edge_start_node, prev_edge_label,
                                         elapsed_time, path_infos, false)) {
-=======
-      if (expand_from_node(index, end_node_tile, de->endnode(), end_edge_start_node,
-                           prev_edge_label, elapsed_time, path_infos, false)) {
->>>>>>> b0d2b0b5
-
         // Update the elapsed time based on transition cost
         elapsed_time += mode_costing[static_cast<int>(mode)]->TransitionCost(
             de, end_edge_tile->node(end_edge_start_node), prev_edge_label).secs;
@@ -286,91 +228,6 @@
 
   return opp_de->endnode();
 }
-
-<<<<<<< HEAD
-=======
-//Expand from the node
-bool thor_worker_t::expand_from_node(size_t& correlated_index,
-                                     const GraphTile* tile, const GraphId& node,
-                                     const baldr::GraphId& stop_node,
-                                     EdgeLabel& prev_edge_label,
-                                     float& elapsed_time,
-                                     std::vector<PathInfo>& path_infos,
-                                     const bool from_transition) {
-  // If node equals stop node then we are done expanding
-  if (node == stop_node) {
-    return true;
-  }
-
-  const NodeInfo* node_info = tile->node(node);
-  GraphId edge_id(node.tileid(), node.level(), node_info->edge_index());
-  const DirectedEdge* de = tile->directededge(node_info->edge_index());
-  for (uint32_t i = 0; i < node_info->edge_count(); i++, de++, edge_id++) {
-    // Skip shortcuts
-    if (de->is_shortcut()) {
-      continue;
-    }
-
-    // Process transition edge if previous edge was not from a transition
-    if (de->trans_down() || de->trans_up()) {
-      if (from_transition) {
-        continue;
-      } else {
-        const GraphTile* end_node_tile = reader.GetGraphTile(de->endnode());
-        if (end_node_tile == nullptr) {
-          continue;
-        }
-        if (expand_from_node(correlated_index, end_node_tile, de->endnode(),
-                             stop_node, prev_edge_label, elapsed_time, path_infos, true)) {
-          return true;
-        } else {
-          continue;
-        }
-      }
-    }
-
-    // Initialize index and shape
-    size_t index = correlated_index;
-    uint32_t shape_length = 0;
-    uint32_t de_length = de->length() + 50; // TODO make constant
-
-    const GraphTile* end_node_tile = reader.GetGraphTile(de->endnode());
-    if (end_node_tile == nullptr) {
-      continue;
-    }
-    PointLL de_end_ll = end_node_tile->node(de->endnode())->latlng();
-
-    // Process current edge until shape matches end node
-    // or shape length is longer than the current edge
-    while (index < shape.size()
-        && (std::round(shape.at(correlated_index).Distance(shape.at(index)))
-            < de_length)) {
-      if (shape.at(index).ApproximatelyEqual(de_end_ll)) {
-
-        // Update the elapsed time based on transition cost
-        elapsed_time += mode_costing[static_cast<int>(mode)]->TransitionCost(
-            de, node_info, prev_edge_label).secs;
-
-        // Update the elapsed time based on edge cost
-        elapsed_time += mode_costing[static_cast<int>(mode)]->EdgeCost(de).secs;
-
-        // Add edge and update correlated index
-        path_infos.emplace_back(mode, std::round(elapsed_time), edge_id, 0);
-
-        // Set previous edge label
-        prev_edge_label = {kInvalidLabel, edge_id, de, {}, 0, 0, mode, 0};
-
-        // Continue walking shape to find the end edge...
-        return (expand_from_node(index, end_node_tile, de->endnode(),
-                                 stop_node, prev_edge_label, elapsed_time, path_infos, false));
-
-      }
-      index++;
-    }
-  }
-  return false;
-}
->>>>>>> b0d2b0b5
 
 void thor_worker_t::map_match(worker_t::result_t& result) {
 
