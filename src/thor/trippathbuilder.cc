#include <ostream>
#include <iostream>

#include "thor/trippathbuilder.h"

#include <valhalla/baldr/edgeinfo.h>
#include <valhalla/midgard/pointll.h>

using namespace valhalla::baldr;
using namespace valhalla::midgard;
using namespace valhalla::odin;

namespace valhalla {
namespace thor {

// Default constructor
TripPathBuilder::TripPathBuilder() {
}

// Destructor
TripPathBuilder::~TripPathBuilder() {
}

// For now just find the length of the path!
// TODO - probably need the location information passed in - to
// add to the TripPath
void TripPathBuilder::Build(
    GraphReader& graphreader, const std::vector<GraphId>& pathedges,
    TripPath& trip_path) {
  // TripPath is a protocol buffer that contains information about the
  // trip

  std::vector<PointLL> trip_shape;

  std::vector<std::string> names;
  for (const auto& edge : pathedges) {
    GraphTile* graphtile = graphreader.GetGraphTile(edge);
    const DirectedEdge* directededge = graphtile->directededge(edge);

    // Add a node. TODO - where do we get its attributes?
    TripPath_Node* trip_node = trip_path.add_node();

    // Add edge to the trip node and set its attributes
    TripPath_Edge* trip_edge = trip_node->add_edge();

    names = graphtile->GetNames(directededge->edgedataoffset(), names);
    for (const auto& name : names) {
      trip_edge->add_name(name);
    }

    trip_edge->set_length(directededge->length());

    trip_edge->set_speed(directededge->speed());

<<<<<<< HEAD
    if (directededge->forward()) {  //Edge is in the forward direction.
=======
    const std::shared_ptr<EdgeInfo> edgeinfo = graphtile->edgeinfo(
        directededge->edgedataoffset());

    bool is_reverse = false;

    if (directededge->forward()) { //Edge is in the forward direction.
>>>>>>> ec948e0b

      if (directededge->forwardaccess() && directededge->reverseaccess())
        trip_edge->set_driveability(
            TripPath_Driveability::TripPath_Driveability_kBoth);
      else if (directededge->forwardaccess() && !directededge->reverseaccess())
        trip_edge->set_driveability(
            TripPath_Driveability::TripPath_Driveability_kForward);
      else if (!directededge->forwardaccess() && directededge->reverseaccess())
        trip_edge->set_driveability(
            TripPath_Driveability::TripPath_Driveability_kBackward);
      else
        trip_edge->set_driveability(
            TripPath_Driveability::TripPath_Driveability_kNone);

<<<<<<< HEAD
      //TODO - Add shape.

    } else {  //Edge is in the reverse direction.  We must flip everything.
=======
    } else { //Edge is in the reverse direction.  We must flip everything.
>>>>>>> ec948e0b

      if (directededge->forwardaccess() && directededge->reverseaccess())
        trip_edge->set_driveability(
            TripPath_Driveability::TripPath_Driveability_kBoth);
      else if (!directededge->forwardaccess() && directededge->reverseaccess())
        trip_edge->set_driveability(
            TripPath_Driveability::TripPath_Driveability_kForward);
      else if (directededge->forwardaccess() && !directededge->reverseaccess())
        trip_edge->set_driveability(
            TripPath_Driveability::TripPath_Driveability_kBackward);
      else
        trip_edge->set_driveability(
            TripPath_Driveability::TripPath_Driveability_kNone);

      //Add shape in the reverse direction.
      is_reverse = true;
    }

    trip_edge->set_begin_shape_index(trip_shape.size());

    if(is_reverse)
      trip_shape.insert(trip_shape.end(), edgeinfo->shape().rbegin() + (trip_shape.size() ? 1 : 0), edgeinfo->shape().rend());
    else
      trip_shape.insert(trip_shape.end(), edgeinfo->shape().begin() + (trip_shape.size() ? 1 : 0), edgeinfo->shape().end());

    trip_edge->set_end_shape_index(trip_shape.size());

    trip_edge->set_ramp(directededge->link());

    trip_edge->set_toll(directededge->toll());

<<<<<<< HEAD
    // TODO - add other connected edges to the node...

    /**
     // TODO - rm later
     std::cout << "-------------------------------------------------------"
     << std::endl;
     names = graphtile->GetNames(directededge->edgedataoffset(), names);
     for (auto& name : names) {
     std::cout << "   name=" << name << std::endl;
     }
     const std::shared_ptr<EdgeInfo> edgeinfo = graphtile->edgeinfo(
     directededge->edgedataoffset());
     // TODO - rm later
     //edgeinfo->ToOstream();
     */
  }
=======
    trip_edge->set_begin_heading(PointLL::HeadingAlongPolyline(edgeinfo->shape(),30));

    trip_edge->set_end_heading(PointLL::HeadingAtEndOfPolyline(edgeinfo->shape(),30));
    
  }

  //encode shape and add to trip path.
  std::string encoded_shape_;

  if (trip_shape.size())
    encoded_shape_ = encode<std::vector<PointLL> >(trip_shape);

  trip_path.set_shape(encoded_shape_);

  return trip_path;
>>>>>>> ec948e0b
}

}
}<|MERGE_RESOLUTION|>--- conflicted
+++ resolved
@@ -52,16 +52,12 @@
 
     trip_edge->set_speed(directededge->speed());
 
-<<<<<<< HEAD
-    if (directededge->forward()) {  //Edge is in the forward direction.
-=======
     const std::shared_ptr<EdgeInfo> edgeinfo = graphtile->edgeinfo(
         directededge->edgedataoffset());
 
     bool is_reverse = false;
 
     if (directededge->forward()) { //Edge is in the forward direction.
->>>>>>> ec948e0b
 
       if (directededge->forwardaccess() && directededge->reverseaccess())
         trip_edge->set_driveability(
@@ -76,13 +72,7 @@
         trip_edge->set_driveability(
             TripPath_Driveability::TripPath_Driveability_kNone);
 
-<<<<<<< HEAD
-      //TODO - Add shape.
-
-    } else {  //Edge is in the reverse direction.  We must flip everything.
-=======
     } else { //Edge is in the reverse direction.  We must flip everything.
->>>>>>> ec948e0b
 
       if (directededge->forwardaccess() && directededge->reverseaccess())
         trip_edge->set_driveability(
@@ -114,24 +104,6 @@
 
     trip_edge->set_toll(directededge->toll());
 
-<<<<<<< HEAD
-    // TODO - add other connected edges to the node...
-
-    /**
-     // TODO - rm later
-     std::cout << "-------------------------------------------------------"
-     << std::endl;
-     names = graphtile->GetNames(directededge->edgedataoffset(), names);
-     for (auto& name : names) {
-     std::cout << "   name=" << name << std::endl;
-     }
-     const std::shared_ptr<EdgeInfo> edgeinfo = graphtile->edgeinfo(
-     directededge->edgedataoffset());
-     // TODO - rm later
-     //edgeinfo->ToOstream();
-     */
-  }
-=======
     trip_edge->set_begin_heading(PointLL::HeadingAlongPolyline(edgeinfo->shape(),30));
 
     trip_edge->set_end_heading(PointLL::HeadingAtEndOfPolyline(edgeinfo->shape(),30));
@@ -146,8 +118,6 @@
 
   trip_path.set_shape(encoded_shape_);
 
-  return trip_path;
->>>>>>> ec948e0b
 }
 
 }
