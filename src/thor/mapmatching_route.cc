#include <vector>
#include <algorithm>
#include <exception>
#include <valhalla/midgard/logging.h>
#include <valhalla/baldr/errorcode_util.h>

#include "thor/mapmatching_route.h"

using namespace valhalla::baldr;
using namespace valhalla::sif;
using namespace valhalla::meili;

namespace valhalla {
namespace thor {

// Form the path from the map-matching results. This path gets sent to
// TripPathBuilder.
std::vector<PathInfo> MapMatchingRoute::FormPath(
    MapMatcher* matcher, const std::vector<meili::MatchResult>& results,
    const std::shared_ptr<sif::DynamicCost>* mode_costing,
    const sif::TravelMode mode) {
  // Set the mode and costing
  mode_ = mode;
  const auto& costing = mode_costing[static_cast<uint32_t>(mode_)];
  // Iterate through the matched path. Form PathInfo - populate elapsed time
  // Return an empty path (or throw exception) if path is not connected.
  float elapsed_time = 0;
  std::vector<PathInfo> path;
  GraphId prior_edge, prior_node;
  const NodeInfo* nodeinfo = nullptr;
  const DirectedEdge* directededge;
  EdgeLabel pred;

  try {
    auto edge_segments = ConstructRoute(matcher->mapmatching(), results.begin(),
                                        results.end());
    for (const auto& edge_segment : edge_segments) {
      // Skip edges that are the same as the prior edge
      if (edge_segment.edgeid == prior_edge) {
        continue;
      }

      // Get the directed edge
      GraphId edge_id = edge_segment.edgeid;
      const GraphTile* tile = matcher->graphreader().GetGraphTile(edge_id);
      directededge = tile->directededge(edge_id);

<<<<<<< HEAD
      // EdgeSegment ensures valid edge, so no check is needed.

      // Get transition cost
      //GDG
      elapsed_time += costing->TransitionCost(directededge, nodeinfo, pred).secs;
=======
      // TODO: slight difference in time between route and trace_route
      if (nodeinfo) {
        // Get transition cost
        elapsed_time += costing->TransitionCost(directededge, nodeinfo, pred).secs;
      }
>>>>>>> ae2e5405

      // Get time along the edge, handling partial distance along
      // the first and last edge
      elapsed_time += costing->EdgeCost(
          directededge, matcher->graphreader().GetEdgeDensity(edge_id)).secs
              * (edge_segment.target - edge_segment.source);

      // Update the prior_edge and nodeinfo. TODO (protect against invalid tile)
      prior_edge = edge_id;
      prior_node = directededge->endnode();
      const GraphTile* end_tile = matcher->graphreader().GetGraphTile(
          prior_node);
      nodeinfo = end_tile->node(prior_node);

      // Create a predecessor EdgeLabel (for transition costing)
      pred = {kInvalidLabel, edge_id, directededge, {},
          0, 0, directededge->restrictions(),
          directededge->opp_local_idx(), mode, 0};

      // Add to the PathInfo
      path.emplace_back(mode, elapsed_time, edge_id, 0);
    }
  }
  catch(const std::exception& e) {
    throw valhalla_exception_t { 400, 442 };
  }
  return path;
}

}
}<|MERGE_RESOLUTION|>--- conflicted
+++ resolved
@@ -45,19 +45,11 @@
       const GraphTile* tile = matcher->graphreader().GetGraphTile(edge_id);
       directededge = tile->directededge(edge_id);
 
-<<<<<<< HEAD
-      // EdgeSegment ensures valid edge, so no check is needed.
-
-      // Get transition cost
-      //GDG
-      elapsed_time += costing->TransitionCost(directededge, nodeinfo, pred).secs;
-=======
       // TODO: slight difference in time between route and trace_route
       if (nodeinfo) {
         // Get transition cost
         elapsed_time += costing->TransitionCost(directededge, nodeinfo, pred).secs;
       }
->>>>>>> ae2e5405
 
       // Get time along the edge, handling partial distance along
       // the first and last edge
