#ifndef __VALHALLA_THOR_SERVICE_H__
#define __VALHALLA_THOR_SERVICE_H__

#include <boost/property_tree/ptree.hpp>

#include <prime_server/prime_server.hpp>
#include <prime_server/http_protocol.hpp>

#include <valhalla/baldr/pathlocation.h>
#include <valhalla/baldr/graphreader.h>
#include <valhalla/baldr/location.h>
#include <valhalla/baldr/errorcode_util.h>
#include <valhalla/sif/costfactory.h>
#include <valhalla/baldr/errorcode_util.h>
#include <valhalla/thor/bidirectional_astar.h>
#include <valhalla/thor/astar.h>
#include <valhalla/thor/multimodal.h>
#include <valhalla/thor/trippathbuilder.h>
#include <valhalla/thor/isochrone.h>
#include <valhalla/meili/map_matcher_factory.h>


namespace valhalla {
  namespace thor {

    void run_service(const boost::property_tree::ptree& config);

    class thor_worker_t {
     public:
      enum ACTION_TYPE {ROUTE = 0, VIAROUTE = 1, LOCATE = 2, ONE_TO_MANY = 3, MANY_TO_ONE = 4, MANY_TO_MANY = 5,
<<<<<<< HEAD
                        SOURCES_TO_TARGETS = 6, OPTIMIZED_ROUTE = 7, ISOCHRONE = 8, TRACE_ROUTE = 9, TRACE_ATTRIBUTES = 10};
=======
                        SOURCES_TO_TARGETS = 6, OPTIMIZED_ROUTE = 7, ISOCHRONE = 8, TRACE_ATTRIBUTES = 9};
>>>>>>> e1cf30ea
      thor_worker_t(const boost::property_tree::ptree& config);
      virtual ~thor_worker_t();
      prime_server::worker_t::result_t work(const std::list<zmq::message_t>& job, void* request_info);
      void cleanup();

     protected:

      prime_server::worker_t::result_t jsonify_error(const baldr::valhalla_exception_t& exception, prime_server::http_request_t::info_t& request_info) const;
      void update_origin(baldr::PathLocation& origin, bool prior_is_node, const baldr::GraphId& through_edge);
      void get_path(PathAlgorithm* path_algorithm, baldr::PathLocation& origin, baldr::PathLocation& destination, std::vector<thor::PathInfo>& path_edges);
      valhalla::sif::cost_ptr_t get_costing(const boost::property_tree::ptree& request, const std::string& costing);
      thor::PathAlgorithm* get_path_algorithm(const std::string& routetype, const baldr::PathLocation& origin, const baldr::PathLocation& destination);

      std::list<valhalla::odin::TripPath> path_arrive_by(std::vector<baldr::PathLocation>& correlated, const std::string &costing, const std::string &request_str);
      std::list<valhalla::odin::TripPath> path_depart_at(std::vector<baldr::PathLocation>& correlated, const std::string &costing, const boost::optional<int> &date_time_type, const std::string &request_str);
      std::list<valhalla::odin::TripPath> path_from_trace(std::vector<thor::PathInfo>path_edges, const std::string &costing, const boost::optional<int> &date_time_type, const std::string &request_str);

      void parse_locations(const boost::property_tree::ptree& request);
      void parse_shape(const boost::property_tree::ptree& request);
      std::string parse_costing(const boost::property_tree::ptree& request);

      prime_server::worker_t::result_t route(const boost::property_tree::ptree& request, const std::string &request_str, const boost::optional<int> &date_time_type, const bool header_dnt);
      prime_server::worker_t::result_t matrix(ACTION_TYPE matrix_type, const boost::property_tree::ptree &request, prime_server::http_request_t::info_t& request_info);
      prime_server::worker_t::result_t optimized_route(const boost::property_tree::ptree& request, const std::string &request_str, const bool header_dnt);
      prime_server::worker_t::result_t isochrone(const boost::property_tree::ptree &request, prime_server::http_request_t::info_t& request_info);
<<<<<<< HEAD
      prime_server::worker_t::result_t trace_route(const boost::property_tree::ptree &request, const std::string &request_str);
      prime_server::worker_t::result_t trace_attributes(const boost::property_tree::ptree &request, prime_server::http_request_t::info_t& request_info);

=======
      prime_server::worker_t::result_t trace_attributes(const boost::property_tree::ptree &request, prime_server::http_request_t::info_t& request_info);
>>>>>>> e1cf30ea

      valhalla::sif::TravelMode mode;
      boost::property_tree::ptree config;
      boost::optional<std::string> jsonp;
      std::vector<baldr::Location> locations;
      std::vector<baldr::Location> sources;
      std::vector<baldr::Location> targets;
      std::list<midgard::PointLL> shape;
      std::vector<baldr::PathLocation> correlated;
      std::vector<baldr::PathLocation> correlated_s;
      std::vector<baldr::PathLocation> correlated_t;
      sif::CostFactory<sif::DynamicCost> factory;
      valhalla::sif::cost_ptr_t mode_costing[static_cast<int>(sif::TravelMode::kMaxTravelMode)];
      valhalla::baldr::GraphReader reader;
      // Path algorithms (TODO - perhaps use a map?))
      AStarPathAlgorithm astar;
      BidirectionalAStar bidir_astar;
      MultiModalPathAlgorithm multi_modal_astar;
      Isochrone isochrone_gen;
      float long_request;
      boost::optional<int> date_time_type;
      valhalla::meili::MapMatcherFactory matcher_factory_;
      float gps_accuracy;
      float search_radius;
    };
  }
}

#endif //__VALHALLA_THOR_SERVICE_H__<|MERGE_RESOLUTION|>--- conflicted
+++ resolved
@@ -28,11 +28,7 @@
     class thor_worker_t {
      public:
       enum ACTION_TYPE {ROUTE = 0, VIAROUTE = 1, LOCATE = 2, ONE_TO_MANY = 3, MANY_TO_ONE = 4, MANY_TO_MANY = 5,
-<<<<<<< HEAD
                         SOURCES_TO_TARGETS = 6, OPTIMIZED_ROUTE = 7, ISOCHRONE = 8, TRACE_ROUTE = 9, TRACE_ATTRIBUTES = 10};
-=======
-                        SOURCES_TO_TARGETS = 6, OPTIMIZED_ROUTE = 7, ISOCHRONE = 8, TRACE_ATTRIBUTES = 9};
->>>>>>> e1cf30ea
       thor_worker_t(const boost::property_tree::ptree& config);
       virtual ~thor_worker_t();
       prime_server::worker_t::result_t work(const std::list<zmq::message_t>& job, void* request_info);
@@ -58,13 +54,8 @@
       prime_server::worker_t::result_t matrix(ACTION_TYPE matrix_type, const boost::property_tree::ptree &request, prime_server::http_request_t::info_t& request_info);
       prime_server::worker_t::result_t optimized_route(const boost::property_tree::ptree& request, const std::string &request_str, const bool header_dnt);
       prime_server::worker_t::result_t isochrone(const boost::property_tree::ptree &request, prime_server::http_request_t::info_t& request_info);
-<<<<<<< HEAD
       prime_server::worker_t::result_t trace_route(const boost::property_tree::ptree &request, const std::string &request_str);
       prime_server::worker_t::result_t trace_attributes(const boost::property_tree::ptree &request, prime_server::http_request_t::info_t& request_info);
-
-=======
-      prime_server::worker_t::result_t trace_attributes(const boost::property_tree::ptree &request, prime_server::http_request_t::info_t& request_info);
->>>>>>> e1cf30ea
 
       valhalla::sif::TravelMode mode;
       boost::property_tree::ptree config;
