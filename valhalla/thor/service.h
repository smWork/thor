#ifndef __VALHALLA_THOR_SERVICE_H__
#define __VALHALLA_THOR_SERVICE_H__

#include <boost/property_tree/ptree.hpp>

#include <prime_server/prime_server.hpp>
#include <prime_server/http_protocol.hpp>

#include <valhalla/baldr/pathlocation.h>
#include <valhalla/baldr/graphreader.h>
#include <valhalla/baldr/location.h>
#include <valhalla/baldr/errorcode_util.h>
#include <valhalla/baldr/directededge.h>
#include <valhalla/baldr/graphid.h>
#include <valhalla/baldr/graphtile.h>
#include <valhalla/sif/costfactory.h>
#include <valhalla/sif/edgelabel.h>
#include <valhalla/thor/bidirectional_astar.h>
#include <valhalla/thor/astar.h>
#include <valhalla/thor/multimodal.h>
#include <valhalla/thor/trippathbuilder.h>
#include <valhalla/thor/isochrone.h>
#include <valhalla/meili/map_matcher_factory.h>


namespace valhalla {
namespace thor {

void run_service(const boost::property_tree::ptree& config);

class thor_worker_t {
 public:
  enum ACTION_TYPE {
    ROUTE = 0,
    VIAROUTE = 1,
    LOCATE = 2,
    ONE_TO_MANY = 3,
    MANY_TO_ONE = 4,
    MANY_TO_MANY = 5,
    SOURCES_TO_TARGETS = 6,
    OPTIMIZED_ROUTE = 7,
    ISOCHRONE = 8,
    TRACE_ROUTE = 9,
    TRACE_ATTRIBUTES = 10
  };
  thor_worker_t(const boost::property_tree::ptree& config);
  virtual ~thor_worker_t();
  prime_server::worker_t::result_t work(const std::list<zmq::message_t>& job,
                                        void* request_info);
  void cleanup();

 protected:

  prime_server::worker_t::result_t jsonify_error(
      const baldr::valhalla_exception_t& exception,
      prime_server::http_request_t::info_t& request_info) const;
  void update_origin(baldr::PathLocation& origin, bool prior_is_node,
                     const baldr::GraphId& through_edge);
  void get_path(PathAlgorithm* path_algorithm, baldr::PathLocation& origin,
                baldr::PathLocation& destination,
                std::vector<thor::PathInfo>& path_edges);
  valhalla::sif::cost_ptr_t get_costing(
      const boost::property_tree::ptree& request, const std::string& costing);
  thor::PathAlgorithm* get_path_algorithm(
      const std::string& routetype, const baldr::PathLocation& origin,
      const baldr::PathLocation& destination);
<<<<<<< HEAD
  bool route_match(prime_server::worker_t::result_t& result);
  bool route_match(std::vector<PathInfo>& path_infos);
=======
  bool form_path_from_shape(prime_server::worker_t::result_t& result);
  bool form_path_from_shape(std::vector<PathInfo>& path_infos);
  bool expand_from_node(size_t& correlated_index, const baldr::GraphTile* tile,
                        const baldr::GraphId& node,
                        const baldr::GraphId& stop_node,
                        sif::EdgeLabel& prev_edge_label,
                        float& elapsed_time,
                        std::vector<PathInfo>& path_infos,
                        const bool from_transition);
>>>>>>> b0d2b0b5
  void map_match(prime_server::worker_t::result_t& result);
  const baldr::PathLocation::PathEdge* find_begin_edge() const;
  const baldr::PathLocation::PathEdge* find_end_edge() const;
  const baldr::GraphId find_start_node(const baldr::GraphId& edge_id);

  std::list<valhalla::odin::TripPath> path_arrive_by(
      std::vector<baldr::PathLocation>& correlated, const std::string &costing,
      const std::string &request_str);
  std::list<valhalla::odin::TripPath> path_depart_at(
      std::vector<baldr::PathLocation>& correlated, const std::string &costing,
      const boost::optional<int> &date_time_type,
      const std::string &request_str);
  std::list<valhalla::odin::TripPath> path_from_trace(
      std::vector<thor::PathInfo> path_edges, const std::string &costing,
      const boost::optional<int> &date_time_type,
      const std::string &request_str);

  void parse_locations(const boost::property_tree::ptree& request);
  void parse_shape(const boost::property_tree::ptree& request);
  std::string parse_costing(const boost::property_tree::ptree& request);

  prime_server::worker_t::result_t route(
      const boost::property_tree::ptree& request,
      const std::string &request_str,
      const boost::optional<int> &date_time_type, const bool header_dnt);
  prime_server::worker_t::result_t matrix(
      ACTION_TYPE matrix_type, const boost::property_tree::ptree &request,
      prime_server::http_request_t::info_t& request_info);
  prime_server::worker_t::result_t optimized_route(
      const boost::property_tree::ptree& request,
      const std::string &request_str, const bool header_dnt);
  prime_server::worker_t::result_t isochrone(
      const boost::property_tree::ptree &request,
      prime_server::http_request_t::info_t& request_info);
  prime_server::worker_t::result_t trace_route(
      const boost::property_tree::ptree &request,
<<<<<<< HEAD
      const std::string &request_str, const bool header_dnt);
  prime_server::worker_t::result_t trace_attributes(
      const boost::property_tree::ptree &request,
      const std::string &request_str, const bool header_dnt);
=======
      const std::string &request_str);
  prime_server::worker_t::result_t trace_attributes(
      const boost::property_tree::ptree &request,
      prime_server::http_request_t::info_t& request_info);
>>>>>>> b0d2b0b5

  valhalla::sif::TravelMode mode;
  boost::property_tree::ptree config;
  boost::optional<std::string> jsonp;
  std::vector<baldr::Location> locations;
  std::vector<baldr::Location> sources;
  std::vector<baldr::Location> targets;
  std::vector<midgard::PointLL> shape;
  std::vector<baldr::PathLocation> correlated;
  std::vector<baldr::PathLocation> correlated_s;
  std::vector<baldr::PathLocation> correlated_t;
  sif::CostFactory<sif::DynamicCost> factory;
  valhalla::sif::cost_ptr_t mode_costing[static_cast<int>(sif::TravelMode::kMaxTravelMode)];
  valhalla::baldr::GraphReader reader;
  // Path algorithms (TODO - perhaps use a map?))
  AStarPathAlgorithm astar;
  BidirectionalAStar bidir_astar;
  MultiModalPathAlgorithm multi_modal_astar;
  Isochrone isochrone_gen;
  float long_request;
  boost::optional<int> date_time_type;
  valhalla::meili::MapMatcherFactory matcher_factory;
  float gps_accuracy;
  float search_radius;
};

}
}

#endif //__VALHALLA_THOR_SERVICE_H__<|MERGE_RESOLUTION|>--- conflicted
+++ resolved
@@ -64,20 +64,10 @@
   thor::PathAlgorithm* get_path_algorithm(
       const std::string& routetype, const baldr::PathLocation& origin,
       const baldr::PathLocation& destination);
-<<<<<<< HEAD
   bool route_match(prime_server::worker_t::result_t& result);
   bool route_match(std::vector<PathInfo>& path_infos);
-=======
-  bool form_path_from_shape(prime_server::worker_t::result_t& result);
-  bool form_path_from_shape(std::vector<PathInfo>& path_infos);
-  bool expand_from_node(size_t& correlated_index, const baldr::GraphTile* tile,
-                        const baldr::GraphId& node,
-                        const baldr::GraphId& stop_node,
-                        sif::EdgeLabel& prev_edge_label,
-                        float& elapsed_time,
-                        std::vector<PathInfo>& path_infos,
-                        const bool from_transition);
->>>>>>> b0d2b0b5
+  bool route_match_get_attributes(prime_server::worker_t::result_t& result);
+  bool route_match_get_attributes(std::vector<PathInfo>& path_infos);
   void map_match(prime_server::worker_t::result_t& result);
   const baldr::PathLocation::PathEdge* find_begin_edge() const;
   const baldr::PathLocation::PathEdge* find_end_edge() const;
@@ -90,10 +80,7 @@
       std::vector<baldr::PathLocation>& correlated, const std::string &costing,
       const boost::optional<int> &date_time_type,
       const std::string &request_str);
-  std::list<valhalla::odin::TripPath> path_from_trace(
-      std::vector<thor::PathInfo> path_edges, const std::string &costing,
-      const boost::optional<int> &date_time_type,
-      const std::string &request_str);
+
 
   void parse_locations(const boost::property_tree::ptree& request);
   void parse_shape(const boost::property_tree::ptree& request);
@@ -114,17 +101,10 @@
       prime_server::http_request_t::info_t& request_info);
   prime_server::worker_t::result_t trace_route(
       const boost::property_tree::ptree &request,
-<<<<<<< HEAD
       const std::string &request_str, const bool header_dnt);
   prime_server::worker_t::result_t trace_attributes(
       const boost::property_tree::ptree &request,
-      const std::string &request_str, const bool header_dnt);
-=======
-      const std::string &request_str);
-  prime_server::worker_t::result_t trace_attributes(
-      const boost::property_tree::ptree &request,
-      prime_server::http_request_t::info_t& request_info);
->>>>>>> b0d2b0b5
+      const std::string &request_str, prime_server::http_request_t::info_t& request_info);
 
   valhalla::sif::TravelMode mode;
   boost::property_tree::ptree config;
@@ -139,6 +119,7 @@
   sif::CostFactory<sif::DynamicCost> factory;
   valhalla::sif::cost_ptr_t mode_costing[static_cast<int>(sif::TravelMode::kMaxTravelMode)];
   valhalla::baldr::GraphReader reader;
+  valhalla::odin::TripPath trip_path;
   // Path algorithms (TODO - perhaps use a map?))
   AStarPathAlgorithm astar;
   BidirectionalAStar bidir_astar;
